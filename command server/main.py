import asyncio
import time
import yaml
from pathlib import Path
import bleak

from loguru import logger

<<<<<<< HEAD
bot_disconnect_timeout = 10
bot_remove_timeout = 60
=======
bot_disconnect_timeout = 5
bot_remove_timeout = 30
>>>>>>> c2171e0a

company_ids = {}

class Bot:
    def __init__(self, bot_id, bluetooth_mac, name, rssi, manuf_data):
<<<<<<< HEAD
        # logger.info(f"Creating new Bot entry: id:{{{bot_id}}} name: {{{name}}} rssi: {{{rssi}}} manf: {{{manuf_data}}}")
=======
        logger.info(f"Creating new Bot entry: id:{{{bot_id}}} name: {{{name}}} rssi: {{{rssi}}} manf: {{{manuf_data}}}")
>>>>>>> c2171e0a
        self.id = bot_id
        self.bluetooth_mac = bluetooth_mac
        self.last_seen = time.time()
        self.status = {"connected" : True, "rssi" : rssi, "manuf_data" : manuf_data}
        self.name = name
    
    def refresh_data(self, rssi, manuf_data):
        self.status["connected"] = True
        self.last_seen = time.time()
        self.status["rssi"] = rssi
        self.status["manuf_data"] = manuf_data
    
    def __str__(self):
        return f"{{{self.name}  id:{{{self.id}}} rssi: {{{self.status["rssi"]}}} manuf_name: {{{self.status["manuf_data"]}}}}}"

bot_registry: dict[str, Bot] = {}

async def scan_loop():
    logger.debug("Setting up BLE scanner")
    
    async def detection_callback(device: bleak.BLEDevice, adv_data: bleak.AdvertisementData):
        ble_id = device.address
        bot_id = device.address
        #logger.debug(f"Found Device: {{{ble_id}}} {device.metadata} {adv_data}")
        #logger.debug("{}", adv_data.manufacturer_data)
        #if (adv_data.rssi > -50):
        #    return
        
        manuf_name = adv_data.manufacturer_data
        # ignore Apple
        try: 
            key = list(manuf_name.keys())[0]
            if (key == 76):
                return
            manuf_name = company_ids[key]
        except:
            pass
        
        if adv_data.local_name != "BristleBot":
            return

        # Decode data into the Bot
        if (bot_id not in bot_registry.keys()):
            bot_registry[bot_id] = Bot(bot_id, ble_id, adv_data.local_name, adv_data.rssi, adv_data.manufacturer_data)
        else:
            bot_registry[bot_id].refresh_data(adv_data.rssi, adv_data.manufacturer_data)
<<<<<<< HEAD
            # logger.debug("refresh: {} {}", bot_id, bot_registry[bot_id])
=======
            logger.debug("refresh: {} {}", bot_id, bot_registry[bot_id])
>>>>>>> c2171e0a
    
    scanner = bleak.BleakScanner(detection_callback)
    await scanner.start()
    logger.info("BLE Scanner Started")
    
    try:
        while True:
            await asyncio.sleep(1)
    finally:
        await scanner.stop()

async def timeout_loop():
    logger.debug("Starting timeout Loop")
    while True:
        now = time.time()
        count = 0
        for bot in bot_registry.values():
            # timeout
            if (bot.last_seen + bot_disconnect_timeout < now):
                #logger.warning(f"Bot {{{bot.id}}} not seen for more than 5 seconds.")
                bot.status["connected"] = False
            else:
                count += 1
        logger.info("Known connected devices: {}/{}", count, len(bot_registry))
        # for bot in bot_registry.values():
        #     if bot.status["connected"]:
        #         logger.info("Device: {}", bot)
        #     else:
        #         logger.warning("Device: {}", bot)
        await asyncio.sleep(1)

async def cleanup():
    logger.debug("Start Cleanup Loop")
    while True:
        now = time.time()
        delete_queue = []
        for bot in bot_registry.values():
            if (bot.last_seen + bot_remove_timeout < now):
                #logger.warning(f"Bot {{{bot.id}}} not seen for more than {bot_remove_timeout} seconds.")
                delete_queue.append(bot.id)
        for to_delete in delete_queue:
            bot_registry.pop(to_delete)
        await asyncio.sleep(1)

async def main():
    logger.debug("Reading manufacturer IDs")
    indata = yaml.safe_load(Path("company_identifiers.yaml").read_text())["company_identifiers"]
    for d in indata:
        company_ids[d["value"]] = d["name"]
    #logger.debug(company_ids)
    await asyncio.gather(scan_loop(), timeout_loop(), cleanup())

if __name__ == "__main__":
    asyncio.run(main())<|MERGE_RESOLUTION|>--- conflicted
+++ resolved
@@ -6,23 +6,14 @@
 
 from loguru import logger
 
-<<<<<<< HEAD
 bot_disconnect_timeout = 10
 bot_remove_timeout = 60
-=======
-bot_disconnect_timeout = 5
-bot_remove_timeout = 30
->>>>>>> c2171e0a
 
 company_ids = {}
 
 class Bot:
     def __init__(self, bot_id, bluetooth_mac, name, rssi, manuf_data):
-<<<<<<< HEAD
-        # logger.info(f"Creating new Bot entry: id:{{{bot_id}}} name: {{{name}}} rssi: {{{rssi}}} manf: {{{manuf_data}}}")
-=======
         logger.info(f"Creating new Bot entry: id:{{{bot_id}}} name: {{{name}}} rssi: {{{rssi}}} manf: {{{manuf_data}}}")
->>>>>>> c2171e0a
         self.id = bot_id
         self.bluetooth_mac = bluetooth_mac
         self.last_seen = time.time()
@@ -69,11 +60,7 @@
             bot_registry[bot_id] = Bot(bot_id, ble_id, adv_data.local_name, adv_data.rssi, adv_data.manufacturer_data)
         else:
             bot_registry[bot_id].refresh_data(adv_data.rssi, adv_data.manufacturer_data)
-<<<<<<< HEAD
-            # logger.debug("refresh: {} {}", bot_id, bot_registry[bot_id])
-=======
             logger.debug("refresh: {} {}", bot_id, bot_registry[bot_id])
->>>>>>> c2171e0a
     
     scanner = bleak.BleakScanner(detection_callback)
     await scanner.start()
