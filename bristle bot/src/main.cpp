--- conflicted
+++ resolved
@@ -3,52 +3,10 @@
 #include <utility>
 #include <cmath>
 #include <Locomotion.h>
-<<<<<<< HEAD
 #include <Localisation.h>
 
 
 const int BLINK_MILLIS = 1000;
-=======
-#include "Communication.h"
-
-#define Do_Communication 1
-#define Do_Localisation 0
-
-// ####### Constants and Variables #######
-const int NUM_BEACONS = 6;
-const char *BEACON_NAMES[] = {"Beacon1", "Beacon2", "Beacon3"};
-const float BEACON_POSITIONS[3][2] = {
-    {0.0, 1.0},   // Beacon1
-    {-0.75, 0.0}, // Beacon2
-    {0.75, 0.0}   // Beacon3
-};
-
-// RSSI calibration parameters
-const float RSSI_AT_1M = -65.37;       // Calibrated RSSI at 1 meter
-const float PATH_LOSS_EXPONENT = 2.68; // Path loss exponent
-
-// Output
-const int BLINK_MILLIS = 1000;
-const int CALC_MILLIS = 5000;
-const int BLE_SWAP_MILLIS = 500;
-
-// Store latest values
-float latest_rssi[NUM_BEACONS] = {-100.0, -100.0, -100.0};
-float distances[NUM_BEACONS] = {0.0, 0.0, 0.0};
-
-// RSSI smoothing variables
-const int windowSize = 7;
-int rssiBuffers[NUM_BEACONS][windowSize] = {0};
-int rssiIndexes[NUM_BEACONS] = {0};
-bool buffersFilled[NUM_BEACONS] = {false};
-
-// Position smoothing
-float ALPHA = 0.4;
-float smoothedX = NAN, smoothedY = NAN;
-
-// Last update times
-unsigned long lastUpdatedTimes[NUM_BEACONS] = {0};
->>>>>>> c2171e0a
 
 // ####### Function Definitions #######
 
@@ -57,109 +15,21 @@
 //   return pow(10, (RSSI_AT_1M - rssi) / (10 * PATH_LOSS_EXPONENT));
 // }
 
-<<<<<<< HEAD
-=======
-void insertRSSI(int i, int rssi)
-{
-  rssiBuffers[i][rssiIndexes[i]] = rssi;
-  rssiIndexes[i] = (rssiIndexes[i] + 1) % windowSize;
-  if (rssiIndexes[i] == 0)
-    buffersFilled[i] = true;
-}
-
-float avgRSSI(int i)
-{
-  int sum = 0;
-  int count = buffersFilled[i] ? windowSize : rssiIndexes[i];
-  if (count == 0)
-    return -100.0;
-  for (int j = 0; j < count; j++)
-    sum += rssiBuffers[i][j];
-  return float(sum) / count;
-}
-
-void trilateration(float d[3], float &x, float &y, float &residual)
-{
-  float weights[3];
-  for (int i = 0; i < 3; i++)
-    weights[i] = 1.0 / (d[i] * d[i] + 1e-6);
-
-  float x0 = 0.0, y0 = 0.3; // Initial guess near center
-  for (int iter = 0; iter < 10; iter++)
-  {
-    float gradX = 0.0, gradY = 0.0;
-    for (int i = 0; i < 3; i++)
-    {
-      float dx = x0 - BEACON_POSITIONS[i][0];
-      float dy = y0 - BEACON_POSITIONS[i][1];
-      float ri = sqrt(dx * dx + dy * dy);
-      if (ri < 1e-6)
-        ri = 1e-6;
-      float err = ri - d[i];
-      gradX += weights[i] * err * (dx / ri);
-      gradY += weights[i] * err * (dy / ri);
-    }
-    x0 -= 0.1 * gradX;
-    y0 -= 0.1 * gradY;
-  }
-  x = x0;
-  y = y0;
-
-  // Compute residual
-  residual = 0.0;
-  for (int i = 0; i < 3; i++)
-  {
-    float dx = x - BEACON_POSITIONS[i][0];
-    float dy = y - BEACON_POSITIONS[i][1];
-    float est = sqrt(dx * dx + dy * dy);
-    float err = est - d[i];
-    residual += err * err;
-  }
-  residual = sqrt(residual);
-}
-
-// Callback for when adv. packet is detected
-void deviceDiscoveredCallback(BLEDevice peripheral)
-{
-  for (int i = 0; i < NUM_BEACONS; i++)
-  {
-    const char *name = BEACON_NAMES[i];
-    if (peripheral.hasLocalName() &&
-        strcmp(peripheral.localName().c_str(), name) == 0)
-    {
-      latest_rssi[i] = peripheral.rssi();
-      //   Serial.print("Discovered ");
-      //   Serial.print(name);
-      //   Serial.print(" with RSSI: ");
-      //   Serial.println(latest_rssi[i]);
-      break;
-    }
-  }
-}
->>>>>>> c2171e0a
 
 void setup()
 {
   Serial.begin(9600);
-<<<<<<< HEAD
-  
-  // Wait for serial monitor with timeout (10 seconds)
-  unsigned long startTime = millis();
-  while (!Serial && (millis() - startTime < 10000)) {
-=======
 
   // Wait for serial monitor with timeout (5 seconds)
   unsigned long startTime = millis();
   while (!Serial && (millis() - startTime < 5000))
   {
->>>>>>> c2171e0a
     delay(10);
   }
 
   // LED setup
   pinMode(LED_BUILTIN, OUTPUT);
   digitalWrite(LED_BUILTIN, LOW);
-<<<<<<< HEAD
 
   // do a blink
   for (int i = 0; i < 10; i++) {
@@ -168,37 +38,6 @@
     digitalWrite(LED_BUILTIN, LOW);
     delay(100);
   }
-=======
-  // locomotion setup
-  // initialiseLocomotion();
-
-  Serial.println("BLE RSSI tracker starting with 6 beacons...");
-
-  if (!BLE.begin())
-  {
-    Serial.println("Starting BLE failed!");
-    while (1)
-    {
-      digitalWrite(LED_BUILTIN, HIGH);
-      delay(50);
-      digitalWrite(LED_BUILTIN, LOW);
-      delay(50);
-    }
-  }
-
-  // Set the event handler for discovered devices
-  BLE.setEventHandler(BLEDiscovered, deviceDiscoveredCallback);
-
-#if Do_Communication
-  setupCommunication();
-#endif
-
-#if Do_Localisation
-  // Start continuous scanning
-  Serial.println("Starting continuous scan mode...");
-  BLE.scan(true);
-#endif // Do_Localisation
->>>>>>> c2171e0a
 
   // Initialise localisation
   initialiseLocalisation();
@@ -208,31 +47,17 @@
 
 }
 
-<<<<<<< HEAD
-void loop() {  
-  Serial.print("#");
-  static unsigned long lastBlink = 0;
-
-  // ############ Blink the LED #############
-  if (millis() - lastBlink > BLINK_MILLIS) {
-=======
 void loop()
 {
   // ############ Blink the LED #############
   static unsigned long lastBlink = 0;
   if (millis() - lastBlink > BLINK_MILLIS)
   {
->>>>>>> c2171e0a
     Serial.println("Blink!");
     digitalWrite(LED_BUILTIN, !digitalRead(LED_BUILTIN));
     lastBlink = millis();
   }
 
-<<<<<<< HEAD
-  // ############ Localisation #############
-  updateLocalisation();
-
-=======
   // ############ Communication ############
 #if Do_Communication
 
@@ -256,96 +81,9 @@
 #endif // Do_Communication
 
   // ############ Localisation #############
+  updateLocalisation();
 
-#if Do_Localisation
-
-  // restart the scan every 500ms
-  static unsigned long lastScanRestart = 0;
-  unsigned long now = millis();
-  if (now - lastScanRestart > 500)
-  {
-    BLE.stopScan();
-    BLE.scan();
-    lastScanRestart = now;
-  }
-
-  BLEDevice dev = BLE.available();
-  if (dev)
-  {
-    String name = dev.localName();
-    for (int i = 0; i < NUM_BEACONS; i++)
-    {
-      if (name == BEACON_NAMES[i])
-      {
-        insertRSSI(i, dev.rssi());
-        lastUpdatedTimes[i] = now;
-        break;
-      }
-    }
-  }
-
-  // Check if we have enough valid RSSI for all beacons
-  bool ready = true;
-  for (int i = 0; i < NUM_BEACONS; i++)
-  {
-    if ((buffersFilled[i] ? windowSize : rssiIndexes[i]) == 0)
-    {
-      ready = false;
-      break;
-    }
-  }
-  if (ready)
-  {
-    // onvert RSSI to distance
-    float rssi[3], d[3];
-    for (int i = 0; i < 3; i++)
-    {
-      rssi[i] = avgRSSI(i);
-      d[i] = pow(10.0, (RSSI_AT_1M - rssi[i]) / (10 * PATH_LOSS_EXPONENT));
-    }
-
-    // Trilateration + residual
-    float x, y, residual;
-    trilateration(d, x, y, residual);
-
-    // Confidence estimation
-    float maxResidual = 1.5;
-    float confidence = max(0.0, min(1.0, 1.0 - residual / maxResidual));
-
-    // Smoothing
-    if (isnan(smoothedX) || isnan(smoothedY))
-    {
-      smoothedX = x;
-      smoothedY = y;
-    }
-    else
-    {
-      smoothedX = ALPHA * x + (1 - ALPHA) * smoothedX;
-      smoothedY = ALPHA * y + (1 - ALPHA) * smoothedY;
-    }
-
-    // Output only if confidence is sufficient
-    if (confidence >= 0.5)
-    {
-      Serial.print("Position: (");
-      Serial.print(smoothedX, 2);
-      Serial.print(", ");
-      Serial.print(smoothedY, 2);
-      Serial.print(") | Confidence: ");
-      Serial.println(int(confidence * 100));
-    }
-  }
->>>>>>> c2171e0a
-
-#endif // Do_Localisation
 
   // ############ Locomotion #############
-<<<<<<< HEAD
-  // updateLocomotion();
-
-  delay(400);
-
-=======
   updateLocomotion();
->>>>>>> c2171e0a
 }